--- conflicted
+++ resolved
@@ -1,256 +1,3 @@
 ## 301 Moved Permanently
 
-<<<<<<< HEAD
-This guide walks through using TCPIngress Custom Resource
-resource to expose TCP-based services running in Kubernetes to the out
-side world.
-
-## Overview
-
-TCP-based Ingress means that Kong simply forwards the TCP stream to a Pod
-of a Service that's running inside Kubernetes. Kong will not perform any
-sort of transformations.
-
-There are two modes avaialble:
-- **Port based routing**: In this mode, Kong simply proxies all traffic it
-  receives on a specific port to the Kubernetes Service. TCP connections are
-  load balanced across all the available pods of the Service.
-- **SNI based routing**: In this mode, Kong accepts a TLS-encrypted stream
-  at the specified port and can route traffic to different services based on
-  the `SNI` present in the TLS handshake. Kong will also terminate the TLS
-  handshake and forward the TCP stream to the Kubernetes Service.
-
-## Installation
-
-Please follow the [deployment](../deployment) documentation to install
-Kong Ingress Controller on your Kubernetes cluster.
-
-> **Note**: This feature works with Kong versions 2.0.4 and above.
-
-> **Note**: This feature is available in Controller versions 0.8 and above.
-
-## Testing Connectivity to Kong
-
-This guide assumes that the `PROXY_IP` environment variable is
-set to contain the IP address or URL pointing to Kong.
-Please follow one of the
-[deployment guides](../deployment) to configure this environment variable.
-
-If everything is setup correctly, making a request to Kong should return
-HTTP 404 Not Found.
-
-```bash
-$ curl -i $PROXY_IP
-HTTP/1.1 404 Not Found
-Date: Fri, 21 Jun 2019 17:01:07 GMT
-Content-Type: application/json; charset=utf-8
-Connection: keep-alive
-Content-Length: 48
-Server: kong/1.2.1
-
-{"message":"no Route matched with those values"}
-```
-
-This is expected as Kong does not yet know how to proxy the request.
-
-## Configure Kong for new ports
-
-First, we will configure Kong's Deployment and Service to expose two new ports
-9000 and 9443. Port 9443 expects a TLS connection from the client.
-
-```shell
-$ kubectl patch deploy -n kong ingress-kong --patch '{
-  "spec": {
-    "template": {
-      "spec": {
-        "containers": [
-          {
-            "name": "proxy",
-            "env": [
-              {
-                "name": "KONG_STREAM_LISTEN",
-                "value": "0.0.0.0:9000, 0.0.0.0:9443 ssl"
-              }
-            ],
-            "ports": [
-              {
-                "containerPort": 9000,
-                "name": "stream9000",
-                "protocol": "TCP"
-              },
-              {
-                "containerPort": 9443,
-                "name": "stream9443",
-                "protocol": "TCP"
-              }
-            ]
-          }
-        ]
-      }
-    }
-  }
-}'
-deployment.extensions/ingress-kong patched
-```
-
-```shell
-$ kubectl patch service -n kong kong-proxy --patch '{
-  "spec": {
-    "ports": [
-      {
-        "name": "stream9000",
-        "port": 9000,
-        "protocol": "TCP",
-        "targetPort": 9000
-      },
-      {
-        "name": "stream9443",
-        "port": 9443,
-        "protocol": "TCP",
-        "targetPort": 9443
-      }
-    ]
-  }
-}'
-service/kong-proxy patched
-```
-
-You are free to choose other ports as well.
-
-## Install TCP echo service
-
-Next, we will install a dummy TCP service.
-If you already have a TCP-based service running in your cluster,
-you can use that as well.
-
-```shell
-$ kubectl apply -f https://bit.ly/tcp-echo
-deployment.apps/tcp-echo created
-service/tcp-echo created
-```
-
-Now, we have a TCP echo service running in Kubernetes.
-We will now expose this on plain-text and a TLS based port.
-
-## TCP port based routing
-
-To expose our service to the outside world, create the following
-`TCPIngress` resource:
-
-```shell
-$ echo "apiVersion: configuration.konghq.com/v1beta1
-kind: TCPIngress
-metadata:
-  name: echo-plaintext
-  annotations:
-    kubernetes.io/ingress.class: kong
-spec:
-  rules:
-  - port: 9000
-    backend:
-      serviceName: tcp-echo
-      servicePort: 2701
-" | kubectl apply -f -
-tcpingress.configuration.konghq.com/echo-plaintext created
-```
-
-Here we are instructing Kong to forward all traffic it receives on port
-9000 to `tcp-echo` service on port 2701.
-
-Once created, we can see the IP address at which this is available:
-
-```shell
-$ kubectl get tcpingress
-NAME             ADDRESS        AGE
-echo-plaintext   <PROXY_IP>   3m18s
-```
-
-Lets connect to this service using `telnet`:
-
-```shell
-$ telnet $PROXY_IP 9000
-Trying 35.247.39.83...
-Connected to 35.247.39.83.
-Escape character is '^]'.
-Welcome, you are connected to node gke-harry-k8s-dev-pool-1-e9ebab5e-c4gw.
-Running on Pod tcp-echo-844545646c-gvmkd.
-In namespace default.
-With IP address 10.60.1.17.
-This text will be echoed back.
-This text will be echoed back.
-^]
-telnet> Connection closed.
-```
-
-We can see here that the `tcp-echo` service is now available outside the
-Kubernetes cluster via Kong.
-
-## TLS SNI based routing
-
-Next, we will demonstrate how Kong can help expose the `tcp-echo` service
-in a secure manner to the outside world.
-
-Create the following TCPIngress resource:
-
-```
-$ echo "apiVersion: configuration.konghq.com/v1beta1
-kind: TCPIngress
-metadata:
-  name: echo-tls
-  annotations:
-    kubernetes.io/ingress.class: kong
-spec:
-  rules:
-  - host: example.com
-    port: 9443
-    backend:
-      serviceName: tcp-echo
-      servicePort: 2701
-" | kubectl apply -f -
-tcpingress.configuration.konghq.com/echo-tls created
-```
-
-Now, we can access the `tcp-echo` service on port 9443, on SNI `example.com`.
-
-You should setup a DNS record for a Domain that you control
-to point to PROXY_IP and then access
-the service via that for production usage.
-
-In our contrived demo example, we can connect to the service via TLS
-using `openssl`'s `s_client` command:
-
-```shell
-$ openssl s_client -connect $PROXY_IP:9443 -servername example.com -quiet
-openssl s_client -connect 35.247.39.83:9443 -servername foo.com -quiet
-depth=0 C = US, ST = California, L = San Francisco, O = Kong, OU = IT Department, CN = localhost
-verify error:num=18:self signed certificate
-verify return:1
-depth=0 C = US, ST = California, L = San Francisco, O = Kong, OU = IT Department, CN = localhost
-verify return:1
-Welcome, you are connected to node gke-harry-k8s-dev-pool-1-e9ebab5e-c4gw.
-Running on Pod tcp-echo-844545646c-gvmkd.
-In namespace default.
-With IP address 10.60.1.17.
-This text will be echoed back.
-This text will be echoed back.
-^C
-```
-
-Since Kong is not configured with a TLS cert-key pair for `example.com`, Kong
-is returning a self-signed default certificate, which is not trusted.
-You can also see that the echo service is running as expected.
-
-## Bonus
-
-Scale the `tcp-echo` Deployment to have multiple replicas and observe how
-Kong load-balances the TCP-connections between pods.
-
-## Conclusion
-
-In this guide, we see how to use Kong's TCP routing capabilities using
-TCPIngress Custom Resource. This can be very useful if you have services
-running inside Kubernetes that have custom protocols instead of the more
-popular HTTP or gRPC protocols.
-=======
-This file has been moved to [https://docs.konghq.com/kubernetes-ingress-controller/latest/guides/using-tcpingress/](https://docs.konghq.com/kubernetes-ingress-controller/latest/guides/using-tcpingress/).
->>>>>>> 91b24742
+This file has been moved to [https://docs.konghq.com/kubernetes-ingress-controller/latest/guides/using-tcpingress/](https://docs.konghq.com/kubernetes-ingress-controller/latest/guides/using-tcpingress/).