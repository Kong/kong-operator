--- conflicted
+++ resolved
@@ -437,13 +437,10 @@
 				ClusterCASecretNamespace: c.ClusterCASecretNamespace,
 				ClusterCAKeyConfig:       clusterCAKeyConfig,
 				DevelopmentMode:          c.DevelopmentMode,
-<<<<<<< HEAD
+				KonnectEnabled:           c.KonnectControllersEnabled,
+				EnforceConfig:            c.EnforceConfig,
 				RestConfig:               mgr.GetConfig(),
 				InstancesManager:         cpsMgr,
-=======
-				KonnectEnabled:           c.KonnectControllersEnabled,
-				EnforceConfig:            c.EnforceConfig,
->>>>>>> 01a6bd8d
 			},
 		},
 		// DataPlane controller
