package integration

import (
	"encoding/json"
	"testing"
	"time"

	sdkkonnectcomp "github.com/Kong/sdk-konnect-go/models/components"
	sdkkonnectops "github.com/Kong/sdk-konnect-go/models/operations"
	"github.com/google/uuid"
	"github.com/samber/lo"
	"github.com/stretchr/testify/assert"
	"github.com/stretchr/testify/require"
	corev1 "k8s.io/api/core/v1"
	apiextensionsv1 "k8s.io/apiextensions-apiserver/pkg/apis/apiextensions/v1"
	metav1 "k8s.io/apimachinery/pkg/apis/meta/v1"
	"k8s.io/apimachinery/pkg/types"
	"sigs.k8s.io/controller-runtime/pkg/client"

	commonv1alpha1 "github.com/kong/kong-operator/api/common/v1alpha1"
	configurationv1 "github.com/kong/kong-operator/api/configuration/v1"
	configurationv1alpha1 "github.com/kong/kong-operator/api/configuration/v1alpha1"
	konnectv1alpha1 "github.com/kong/kong-operator/api/konnect/v1alpha1"
	sdkops "github.com/kong/kong-operator/controller/konnect/ops/sdk"
	"github.com/kong/kong-operator/controller/konnect/server"
	testutils "github.com/kong/kong-operator/pkg/utils/test"
	"github.com/kong/kong-operator/test"
	"github.com/kong/kong-operator/test/helpers"
	"github.com/kong/kong-operator/test/helpers/conditions"
	"github.com/kong/kong-operator/test/helpers/deploy"
	"github.com/kong/kong-operator/test/helpers/eventually"
)

const (
	// checkKonnectAPITick is the interval to check entity status in Konnect by Konnect APIs.
	checkKonnectAPITick = time.Second
)

func TestKonnectEntityAdoption_ServiceAndRoute(t *testing.T) {
	// A cleaner is created underneath anyway, and a whole namespace is deleted eventually.
	// We can't use a cleaner to delete objects because it handles deletes in FIFO order and that won't work in this
	// case: KonnectAPIAuthConfiguration shouldn't be deleted before any other object as that is required for others to
	// complete their finalizer which is deleting a reflecting entity in Konnect. That's why we're only cleaning up a
	// KonnectGatewayControlPlane and waiting for its deletion synchronously with deleteObjectAndWaitForDeletionFn to ensure it
	// was successfully deleted along with its children. The KonnectAPIAuthConfiguration is implicitly deleted along
	// with the namespace.
	ns, _ := helpers.SetupTestEnv(t, GetCtx(), GetEnv())

	// Let's generate a unique test ID that we can refer to in Konnect entities.
	// Using only the first 8 characters of the UUID to keep the ID short enough for Konnect to accept it as a part
	// of an entity name.
	testID := uuid.NewString()[:8]
	t.Logf("Running Konnect entities test with ID: %s", testID)

	clientNamespaced := client.NewNamespacedClient(GetClients().MgrClient, ns.Name)

	authCfg := deploy.KonnectAPIAuthConfiguration(t, GetCtx(), clientNamespaced,
		deploy.WithTestIDLabel(testID),
		func(obj client.Object) {
			authCfg := obj.(*konnectv1alpha1.KonnectAPIAuthConfiguration)
			authCfg.Spec.Type = konnectv1alpha1.KonnectAPIAuthTypeToken
			authCfg.Spec.Token = test.KonnectAccessToken()
			authCfg.Spec.ServerURL = test.KonnectServerURL()
		},
	)

	cp := deploy.KonnectGatewayControlPlane(t, GetCtx(), clientNamespaced, authCfg,
		deploy.WithTestIDLabel(testID),
		deploy.KonnectGatewayControlPlaneLabel(deploy.KonnectTestIDLabel, testID),
	)

	t.Cleanup(deleteObjectAndWaitForDeletionFn(t, cp.DeepCopy()))

	t.Logf("Waiting for Konnect ID to be assigned to ControlPlane %s/%s", cp.Namespace, cp.Name)
	require.EventuallyWithT(t, func(t *assert.CollectT) {
		err := GetClients().MgrClient.Get(GetCtx(), types.NamespacedName{Name: cp.Name, Namespace: cp.Namespace}, cp)
		require.NoError(t, err)
		conditions.KonnectEntityIsProgrammed(t, cp)
	}, testutils.ObjectUpdateTimeout, testutils.ObjectUpdateTick)

	cpKonnectID := cp.GetKonnectID()

	t.Logf("Create a service by SDK for adoption")
	server, err := server.NewServer[struct{}](test.KonnectServerURL())
	require.NoError(t, err, "Should create a server successfully")
	sdk := sdkops.NewSDKFactory().NewKonnectSDK(server, sdkops.SDKToken(test.KonnectAccessToken()))
	require.NotNil(t, sdk)

	resp, err := sdk.GetServicesSDK().CreateService(GetCtx(), cpKonnectID, sdkkonnectcomp.Service{
		Name: lo.ToPtr("test-adoption"),
		URL:  lo.ToPtr("http://example.com"),
		Host: "example.com",
	})
	require.NoError(t, err, "Should create service in Konnect successfully")
	serviceOutput := resp.GetService()
	require.NotNil(t, serviceOutput, "Should get a non-nil service in response")
	require.NotNil(t, serviceOutput.ID, "Should get a non-nil ID in the service")
	serviceKonnectID := *serviceOutput.ID

	t.Logf("Create a KongService to adopt the service %s in Konnect", serviceKonnectID)
	kongService := deploy.KongService(t, GetCtx(), clientNamespaced,
		deploy.WithKonnectNamespacedRefControlPlaneRef(cp),
		func(obj client.Object) {
			svc, ok := obj.(*configurationv1alpha1.KongService)
			require.True(t, ok)
			svc.Spec.Adopt = &commonv1alpha1.AdoptOptions{
				From: commonv1alpha1.AdoptSourceKonnect,
				Mode: commonv1alpha1.AdoptModeOverride,
				Konnect: &commonv1alpha1.AdoptKonnectOptions{
					ID: serviceKonnectID,
				},
			}
			svc.Spec.Name = lo.ToPtr("test-adoption")
		})
	t.Cleanup(deleteObjectAndWaitForDeletionFn(t, kongService.DeepCopy()))

	t.Logf("Waiting for the KongService to be programmed and set Konnect ID")
	require.EventuallyWithT(t, func(collect *assert.CollectT) {
		err = clientNamespaced.Get(GetCtx(), client.ObjectKeyFromObject(kongService), kongService)
		require.NoError(t, err)

		conditions.KonnectEntityIsProgrammed(collect, kongService)
		assert.Equalf(collect, serviceKonnectID, kongService.GetKonnectID(),
			"KongService should set Konnect ID %s as the adopted service in status", serviceKonnectID,
		)
	}, testutils.ObjectUpdateTimeout, testutils.ObjectUpdateTick,
		"Did not see KongService set Konnect ID and Programmed condition to True")

	t.Log("Updating the KongService to set a new path in its URL")
	oldKongService := kongService.DeepCopy()
	kongService.Spec.URL = lo.ToPtr("http://example.com/example")
	err = clientNamespaced.Patch(GetCtx(), kongService, client.MergeFrom(oldKongService))
	require.NoError(t, err)

	t.Log("Verifying that the service in Konnect is overridden by the KongService when KongService updated")
	require.EventuallyWithT(t, func(collect *assert.CollectT) {
		resp, err := sdk.GetServicesSDK().GetService(GetCtx(), serviceKonnectID, cp.GetKonnectID())
		require.NoError(collect, err, "Should get service from Konnect successfully")

		serviceOutput := resp.GetService()
		require.NotNil(collect, serviceOutput, "Should get a non-nil service in response")
		assert.NotNil(collect, serviceOutput.Path, "Should get a non-nil path in the service")
		if serviceOutput.Path != nil {
			assert.Equal(collect, "/example", *serviceOutput.Path, "path of the service should be updated to match the spec in KongService")
		}

		err = clientNamespaced.Get(GetCtx(), client.ObjectKeyFromObject(kongService), kongService)
		require.NoError(t, err)
		conditions.KonnectEntityIsProgrammed(t, kongService)
	}, testutils.ObjectUpdateTimeout, checkKonnectAPITick,
		"Did not see service in Konnect updated to match spec of KongService")

	t.Logf("Creating a route attached to service %s by SDK for adoption", serviceKonnectID)
	routeResp, err := sdk.GetRoutesSDK().CreateRoute(GetCtx(), cpKonnectID, sdkkonnectcomp.Route{
		Type: sdkkonnectcomp.RouteTypeRouteJSON,
		RouteJSON: &sdkkonnectcomp.RouteJSON{
			Name: lo.ToPtr("route-test-adopt"),
			Paths: []string{
				"/example",
			},
			Service: &sdkkonnectcomp.RouteJSONService{
				ID: lo.ToPtr(serviceKonnectID),
			},
		},
	})
	require.NoError(t, err)
	require.NotNil(t, routeResp, "Should get a non-nil response for creating route")
	require.NotNil(t, routeResp.Route, "Should get a non-nil route in response of creating the route")
	require.NotNil(t, routeResp.Route.RouteJSON, "Should get a non-nil JSON formatted route")
	require.NotNil(t, routeResp.Route.RouteJSON.ID, "Should get a non-nil route ID")
	routeKonnectID := *routeResp.Route.RouteJSON.ID

	t.Logf("Adopting the route %s in override mode", routeKonnectID)
	kongRoute := deploy.KongRoute(t, GetCtx(), clientNamespaced,
		deploy.WithNamespacedKongServiceRef(kongService),
		func(obj client.Object) {
			kr, ok := obj.(*configurationv1alpha1.KongRoute)
			require.True(t, ok)
			kr.Spec.Name = lo.ToPtr("route-test-adopt")
			kr.Spec.Paths = []string{"/example-2"}
			kr.Spec.Adopt = &commonv1alpha1.AdoptOptions{
				From: commonv1alpha1.AdoptSourceKonnect,
				Mode: commonv1alpha1.AdoptModeOverride,
				Konnect: &commonv1alpha1.AdoptKonnectOptions{
					ID: routeKonnectID,
				},
			}
		})
	t.Cleanup(deleteObjectAndWaitForDeletionFn(t, kongRoute.DeepCopy()))

	t.Logf("Waiting for the KongRoute to be programmed and set Konnect ID")
	require.EventuallyWithT(t, func(collect *assert.CollectT) {
		err = clientNamespaced.Get(GetCtx(), client.ObjectKeyFromObject(kongRoute), kongRoute)
		require.NoError(t, err)

		conditions.KonnectEntityIsProgrammed(collect, kongRoute)
		assert.Equalf(collect, routeKonnectID, kongRoute.GetKonnectID(),
			"KongRoute should set Konnect ID %s as the adopted route in status", routeKonnectID,
		)
	}, testutils.ObjectUpdateTimeout, testutils.ObjectUpdateTick,
		"Did not see KongRoute set Konnect ID and Programmed condition to True")

	// When the KongRoute is marked Programmed, the route in Konnect should be updated
	// to match the spec of the KongRoute.
	t.Log("Verifying that the route in Konnect is modified as the spec of the KongRoute")
	require.EventuallyWithT(t, func(collect *assert.CollectT) {
		getRouteResp, err := sdk.GetRoutesSDK().GetRoute(GetCtx(), routeKonnectID, cpKonnectID)
		assert.NoError(collect, err)
		assert.NotNil(collect, getRouteResp, "Should get a non-nil response for creating route")
		if getRouteResp.Route != nil && getRouteResp.Route.RouteJSON != nil {
			assert.True(collect, lo.ElementsMatch([]string{"/example-2"}, getRouteResp.Route.RouteJSON.Paths),
				"Should have the same paths as in the spec of the KongRoute, actual:", getRouteResp.Route.RouteJSON.Paths)
		} else {
			assert.Fail(collect, "route in response is empty")
		}
	}, testutils.ObjectUpdateTimeout, checkKonnectAPITick,
		"Did not see route in Konnect to be updated to match the spec of KongRoute")
}

<<<<<<< HEAD
func TestKonnectEntityAdoption_Plugin(t *testing.T) {
=======
}

func TestKonnectEntityAdoption_KonnectCloudGatewayNetwork(t *testing.T) {
	// TODO: enable it when our testing account in dev env has the permission to use cloud gateway.
	t.Skip("Skipped the test because the testing account does not have the permission to use cloud gateway")

	// A cleaner is created underneath anyway, and a whole namespace is deleted eventually.
	// We can't use a cleaner to delete objects because it handles deletes in FIFO order and that won't work in this
	// case: KonnectAPIAuthConfiguration shouldn't be deleted before any other object as that is required for others to
	// complete their finalizer which is deleting a reflecting entity in Konnect. That's why we're only cleaning up a
	// KonnectGatewayControlPlane and waiting for its deletion synchronously with deleteObjectAndWaitForDeletionFn to ensure it
	// was successfully deleted along with its children. The KonnectAPIAuthConfiguration is implicitly deleted along
	// with the namespace.
>>>>>>> 16639f81
	ns, _ := helpers.SetupTestEnv(t, GetCtx(), GetEnv())

	// Let's generate a unique test ID that we can refer to in Konnect entities.
	// Using only the first 8 characters of the UUID to keep the ID short enough for Konnect to accept it as a part
	// of an entity name.
	testID := uuid.NewString()[:8]
<<<<<<< HEAD
	t.Logf("Running Konnect entity adoption test for plugins with ID: %s", testID)

	clientNamespaced := client.NewNamespacedClient(GetClients().MgrClient, ns.Name)

	t.Log("Creating Konnect API auth configuration and Konnect control plane")
=======
	t.Logf("Running Konnect entities test with ID: %s", testID)

	clientNamespaced := client.NewNamespacedClient(GetClients().MgrClient, ns.Name)

>>>>>>> 16639f81
	authCfg := deploy.KonnectAPIAuthConfiguration(t, GetCtx(), clientNamespaced,
		deploy.WithTestIDLabel(testID),
		func(obj client.Object) {
			authCfg := obj.(*konnectv1alpha1.KonnectAPIAuthConfiguration)
			authCfg.Spec.Type = konnectv1alpha1.KonnectAPIAuthTypeToken
			authCfg.Spec.Token = test.KonnectAccessToken()
			authCfg.Spec.ServerURL = test.KonnectServerURL()
		},
	)

<<<<<<< HEAD
	cp := deploy.KonnectGatewayControlPlane(t, GetCtx(), clientNamespaced, authCfg,
		deploy.WithTestIDLabel(testID),
		deploy.KonnectGatewayControlPlaneLabel(deploy.KonnectTestIDLabel, testID),
	)

	t.Cleanup(deleteObjectAndWaitForDeletionFn(t, cp.DeepCopy()))

	t.Logf("Waiting for Konnect ID to be assigned to ControlPlane %s/%s", cp.Namespace, cp.Name)
	cp = eventually.KonnectEntityGetsProgrammed(t, ctx, clientNamespaced, cp)

	cpKonnectID := cp.GetKonnectID()

	t.Logf("Create a global plugin by SDK for adoption")
=======
	t.Logf("Create a network by SDK for adoption")
>>>>>>> 16639f81
	server, err := server.NewServer[struct{}](test.KonnectServerURL())
	require.NoError(t, err, "Should create a server successfully")
	sdk := sdkops.NewSDKFactory().NewKonnectSDK(server, sdkops.SDKToken(test.KonnectAccessToken()))
	require.NotNil(t, sdk)

<<<<<<< HEAD
	resp, err := sdk.GetPluginSDK().CreatePlugin(
		t.Context(),
		cpKonnectID,
		sdkkonnectcomp.Plugin{
			Name: "request-transformer",
			Config: map[string]any{
				"add": map[string][]string{
					"headers": {
						"X-Kong-Test:test",
					},
				},
			},
		},
	)
	require.NoError(t, err)
	require.NotNil(t, resp, "Should get a non-nil response for creating a plugin")
	require.NotNil(t, resp.Plugin, "Should get a non-nil plugin in the response")
	globalRequestTransformerPlugin := resp.Plugin
	require.NotNil(t, globalRequestTransformerPlugin.ID, "Should receive a non-nil plugin ID")
	globalPluginID := *globalRequestTransformerPlugin.ID

	buf, err := json.Marshal(globalRequestTransformerPlugin.Config)
	require.NoError(t, err, "Should marshal plugin configuration in JSON successfully")

	t.Log("Creating a KongPlugin and a KongPluginBinding to adopt the plugin")
	kongPluginReqTransformer := &configurationv1.KongPlugin{
		ObjectMeta: metav1.ObjectMeta{
			Namespace: ns.Name,
			Name:      "kongplugin-global-request-transformer",
		},
		PluginName: "request-transformer",
		Config: apiextensionsv1.JSON{
			Raw: buf,
		},
	}
	require.NoError(t, clientNamespaced.Create(GetCtx(), kongPluginReqTransformer))
	t.Cleanup(deleteObjectAndWaitForDeletionFn(t, kongPluginReqTransformer.DeepCopy()))

	kpbGlobal := deploy.KongPluginBinding(t, GetCtx(), clientNamespaced, &configurationv1alpha1.KongPluginBinding{
		Spec: configurationv1alpha1.KongPluginBindingSpec{
			PluginReference: configurationv1alpha1.PluginRef{
				Name: kongPluginReqTransformer.Name,
			},
			Scope: configurationv1alpha1.KongPluginBindingScopeGlobalInControlPlane,
		},
	},
		deploy.WithKonnectNamespacedRefControlPlaneRef(cp),
		deploy.WithKonnectAdoptOptions[*configurationv1alpha1.KongPluginBinding](commonv1alpha1.AdoptModeOverride, globalPluginID),
	)
	t.Cleanup(deleteObjectAndWaitForDeletionFn(t, kpbGlobal.DeepCopy()))

	t.Log("Waiting for KongPluginBinding to be programmed and set Konnect ID")
	eventually.KonnectEntityGetsProgrammed(
		t, ctx, clientNamespaced, kpbGlobal,
		func(t *assert.CollectT, kpb *configurationv1alpha1.KongPluginBinding) {
			require.Equalf(t, globalPluginID, kpb.GetKonnectID(),
				"KongPluginBinding %s should set Konnect ID %s as the adopted plugin in status",
				client.ObjectKeyFromObject(kpb), globalPluginID,
			)
		},
	)

	t.Log("Creating a KongService to attach plugins to")
	ks := deploy.KongService(t, GetCtx(), clientNamespaced, deploy.WithKonnectNamespacedRefControlPlaneRef(cp))
	t.Cleanup(deleteObjectAndWaitForDeletionFn(t, ks.DeepCopy()))

	t.Log("Waiting for the KongService to get a Konnect ID")
	ks = eventually.KonnectEntityGetsProgrammed(
		t, ctx, clientNamespaced, ks,
	)
	require.NotEmpty(t, ks.GetKonnectID(), "KongService should get Konnect ID when programmed")
	serviceKonnectID := ks.GetKonnectID()

	t.Log("Creating a plugin by SDK attached to the service for adopting")
	resp, err = sdk.GetPluginSDK().CreatePlugin(
		GetCtx(),
		cpKonnectID,
		sdkkonnectcomp.Plugin{
			Name: "response-transformer",
			Config: map[string]any{
				"add": map[string][]string{
					"headers": {"X-Kong-Test:test"},
				},
			},
			Service: &sdkkonnectcomp.PluginService{
				ID: lo.ToPtr(serviceKonnectID),
			},
		},
	)
	require.NoError(t, err)
	require.NotNil(t, resp, "Should get a non-nil response for creating a plugin")
	require.NotNil(t, resp.Plugin, "Should get a non-nil plugin in the response")
	serviceResponseTransformerPlugin := resp.Plugin
	require.NotNil(t, serviceResponseTransformerPlugin.ID, "Should receive a non-nil plugin ID")
	pluginServiceID := *serviceResponseTransformerPlugin.ID

	t.Log("Creating a KongPlugin and a KongPluginBinding for adopting the plugin")
	kongPluginResponseTransformer := deploy.ResponseTransformerPlugin(t, ctx, clientNamespaced)
	t.Cleanup(deleteObjectAndWaitForDeletionFn(t, kongPluginResponseTransformer.DeepCopy()))

	kpbService := deploy.KongPluginBinding(t, GetCtx(), clientNamespaced, &configurationv1alpha1.KongPluginBinding{
		Spec: configurationv1alpha1.KongPluginBindingSpec{
			PluginReference: configurationv1alpha1.PluginRef{
				Name: kongPluginResponseTransformer.Name,
			},
		},
	},
		deploy.WithKonnectNamespacedRefControlPlaneRef(cp),
		deploy.WithKonnectAdoptOptions[*configurationv1alpha1.KongPluginBinding](commonv1alpha1.AdoptModeOverride, pluginServiceID),
		deploy.WithKongPluginBindingTarget(ks),
	)
	t.Cleanup(deleteObjectAndWaitForDeletionFn(t, kpbService.DeepCopy()))

	t.Log("Waiting for KongPluginBinding to be programmed and set Konnect ID")
	eventually.KonnectEntityGetsProgrammed(t, ctx, clientNamespaced, kpbService,
		func(t *assert.CollectT, kpb *configurationv1alpha1.KongPluginBinding) {
			require.Equalf(t, pluginServiceID, kpb.GetKonnectID(),
				"KongPluginBinding %s should set Konnect ID %s as the adopted plugin in status",
				client.ObjectKeyFromObject(kpbService), pluginServiceID,
			)
		},
	)
}

func TestKonnectEntityAdoption_ConsumerWithCredentials(t *testing.T) {
	ns, _ := helpers.SetupTestEnv(t, GetCtx(), GetEnv())

	testID := uuid.NewString()[:8]
	t.Logf("Running Konnect entity adoption test for consumer with credentials with ID: %s", testID)

	clientNamespaced := client.NewNamespacedClient(GetClients().MgrClient, ns.Name)

	t.Log("Creating Konnect API auth configuration and Konnect control plane")
	authCfg := deploy.KonnectAPIAuthConfiguration(t, GetCtx(), clientNamespaced,
		deploy.WithTestIDLabel(testID),
		func(obj client.Object) {
			authCfg := obj.(*konnectv1alpha1.KonnectAPIAuthConfiguration)
			authCfg.Spec.Type = konnectv1alpha1.KonnectAPIAuthTypeToken
			authCfg.Spec.Token = test.KonnectAccessToken()
			authCfg.Spec.ServerURL = test.KonnectServerURL()
		},
	)

	cp := deploy.KonnectGatewayControlPlane(t, GetCtx(), clientNamespaced, authCfg,
		deploy.WithTestIDLabel(testID),
		deploy.KonnectGatewayControlPlaneLabel(deploy.KonnectTestIDLabel, testID),
	)

	t.Cleanup(deleteObjectAndWaitForDeletionFn(t, cp.DeepCopy()))

	t.Logf("Waiting for Konnect ID to be assigned to ControlPlane %s/%s", cp.Namespace, cp.Name)
	cp = eventually.KonnectEntityGetsProgrammed(t, ctx, clientNamespaced, cp)

	cpKonnectID := cp.GetKonnectID()

	t.Log("Create a consumer by SDK for adoption")
	server, err := server.NewServer[struct{}](test.KonnectServerURL())
	require.NoError(t, err, "Should create a server successfully")
	sdk := sdkops.NewSDKFactory().NewKonnectSDK(server, sdkops.SDKToken(test.KonnectAccessToken()))
	require.NotNil(t, sdk)

	consumerUsername := "test-adoption-consumer-" + testID
	consumerResp, err := sdk.GetConsumersSDK().CreateConsumer(GetCtx(), cpKonnectID, sdkkonnectcomp.Consumer{
		Username: lo.ToPtr(consumerUsername),
	})
	require.NoError(t, err, "Should create consumer in Konnect successfully")
	consumerOutput := consumerResp.GetConsumer()
	require.NotNil(t, consumerOutput, "Should get a non-nil consumer in response")
	require.NotNil(t, consumerOutput.ID, "Should get a non-nil ID in the consumer")
	consumerKonnectID := *consumerOutput.ID
	t.Logf("Created consumer %s in Konnect with ID: %s", consumerUsername, consumerKonnectID)

	t.Log("Create a BasicAuth credential attached to the consumer by SDK for adoption")
	basicAuthResp, err := sdk.GetBasicAuthCredentialsSDK().CreateBasicAuthWithConsumer(
		GetCtx(),
		sdkkonnectops.CreateBasicAuthWithConsumerRequest{
			ControlPlaneID:              cpKonnectID,
			ConsumerIDForNestedEntities: consumerKonnectID,
			BasicAuthWithoutParents: sdkkonnectcomp.BasicAuthWithoutParents{
				Username: "basic-auth-user-" + testID,
				Password: "basic-auth-password",
			},
		},
	)
	require.NoError(t, err, "Should create BasicAuth credential in Konnect successfully")
	basicAuthOutput := basicAuthResp.GetBasicAuth()
	require.NotNil(t, basicAuthOutput, "Should get a non-nil BasicAuth in response")
	require.NotNil(t, basicAuthOutput.ID, "Should get a non-nil ID in the BasicAuth")
	basicAuthKonnectID := *basicAuthOutput.ID
	t.Logf("Created BasicAuth credential in Konnect with ID: %s", basicAuthKonnectID)

	t.Log("Create an APIKey credential attached to the consumer by SDK for adoption")
	apiKeyResp, err := sdk.GetAPIKeyCredentialsSDK().CreateKeyAuthWithConsumer(
		GetCtx(),
		sdkkonnectops.CreateKeyAuthWithConsumerRequest{
			ControlPlaneID:              cpKonnectID,
			ConsumerIDForNestedEntities: consumerKonnectID,
			KeyAuthWithoutParents: &sdkkonnectcomp.KeyAuthWithoutParents{
				Key: lo.ToPtr("api-key-" + testID),
			},
		},
	)
	require.NoError(t, err, "Should create APIKey credential in Konnect successfully")
	apiKeyOutput := apiKeyResp.GetKeyAuth()
	require.NotNil(t, apiKeyOutput, "Should get a non-nil APIKey in response")
	require.NotNil(t, apiKeyOutput.ID, "Should get a non-nil ID in the APIKey")
	apiKeyKonnectID := *apiKeyOutput.ID
	t.Logf("Created APIKey credential in Konnect with ID: %s", apiKeyKonnectID)

	t.Log("Create a KongConsumer to adopt the consumer in Konnect")
	kongConsumer := deploy.KongConsumer(t, GetCtx(), clientNamespaced, consumerUsername,
		deploy.WithKonnectNamespacedRefControlPlaneRef(cp),
		deploy.WithKonnectAdoptOptions[*configurationv1.KongConsumer](commonv1alpha1.AdoptModeOverride, consumerKonnectID),
	)
	t.Cleanup(deleteObjectAndWaitForDeletionFn(t, kongConsumer.DeepCopy()))

	t.Log("Waiting for the KongConsumer to be programmed and set Konnect ID")
	kongConsumer = eventually.KonnectEntityGetsProgrammed(t, ctx, clientNamespaced, kongConsumer,
		func(collect *assert.CollectT, kc *configurationv1.KongConsumer) {
			assert.Equalf(collect, consumerKonnectID, kc.GetKonnectID(),
				"KongConsumer should set Konnect ID %s as the adopted consumer in status", consumerKonnectID,
			)
		},
	)

	t.Log("Create a KongCredentialBasicAuth to adopt the BasicAuth credential in Konnect")
	kongCredentialBasicAuth := &configurationv1alpha1.KongCredentialBasicAuth{
		ObjectMeta: metav1.ObjectMeta{
			GenerateName: "basic-auth-adopt-",
			Namespace:    ns.Name,
		},
		Spec: configurationv1alpha1.KongCredentialBasicAuthSpec{
			ConsumerRef: corev1.LocalObjectReference{
				Name: kongConsumer.Name,
			},
			KongCredentialBasicAuthAPISpec: configurationv1alpha1.KongCredentialBasicAuthAPISpec{
				Username: "basic-auth-user-" + testID,
				Password: "basic-auth-password",
			},
			Adopt: &commonv1alpha1.AdoptOptions{
				From: commonv1alpha1.AdoptSourceKonnect,
				Mode: commonv1alpha1.AdoptModeOverride,
				Konnect: &commonv1alpha1.AdoptKonnectOptions{
					ID: basicAuthKonnectID,
				},
			},
		},
	}
	require.NoError(t, clientNamespaced.Create(GetCtx(), kongCredentialBasicAuth))
	t.Cleanup(deleteObjectAndWaitForDeletionFn(t, kongCredentialBasicAuth.DeepCopy()))

	t.Log("Waiting for the KongCredentialBasicAuth to be programmed and set Konnect ID")
	eventually.KonnectEntityGetsProgrammed(t, ctx, clientNamespaced, kongCredentialBasicAuth,
		func(collect *assert.CollectT, cred *configurationv1alpha1.KongCredentialBasicAuth) {
			assert.Equalf(collect, basicAuthKonnectID, cred.GetKonnectID(),
				"KongCredentialBasicAuth should set Konnect ID %s as the adopted credential in status", basicAuthKonnectID,
			)
		},
	)

	t.Log("Create a KongCredentialAPIKey to adopt the APIKey credential in Konnect")
	kongCredentialAPIKey := &configurationv1alpha1.KongCredentialAPIKey{
		ObjectMeta: metav1.ObjectMeta{
			GenerateName: "api-key-adopt-",
			Namespace:    ns.Name,
		},
		Spec: configurationv1alpha1.KongCredentialAPIKeySpec{
			ConsumerRef: corev1.LocalObjectReference{
				Name: kongConsumer.Name,
			},
			KongCredentialAPIKeyAPISpec: configurationv1alpha1.KongCredentialAPIKeyAPISpec{
				Key: "api-key-" + testID,
			},
			Adopt: &commonv1alpha1.AdoptOptions{
				From: commonv1alpha1.AdoptSourceKonnect,
				Mode: commonv1alpha1.AdoptModeOverride,
				Konnect: &commonv1alpha1.AdoptKonnectOptions{
					ID: apiKeyKonnectID,
				},
			},
		},
	}
	require.NoError(t, clientNamespaced.Create(GetCtx(), kongCredentialAPIKey))
	t.Cleanup(deleteObjectAndWaitForDeletionFn(t, kongCredentialAPIKey.DeepCopy()))

	t.Log("Waiting for the KongCredentialAPIKey to be programmed and set Konnect ID")
	eventually.KonnectEntityGetsProgrammed(t, ctx, clientNamespaced, kongCredentialAPIKey,
		func(collect *assert.CollectT, cred *configurationv1alpha1.KongCredentialAPIKey) {
			assert.Equalf(collect, apiKeyKonnectID, cred.GetKonnectID(),
				"KongCredentialAPIKey should set Konnect ID %s as the adopted credential in status", apiKeyKonnectID,
			)
		},
	)

	t.Log("Updating the KongConsumer to verify the adopted consumer can be updated")
	oldKongConsumer := kongConsumer.DeepCopy()
	kongConsumer.CustomID = "custom-id-" + testID
	err = clientNamespaced.Patch(GetCtx(), kongConsumer, client.MergeFrom(oldKongConsumer))
	require.NoError(t, err)

	t.Log("Verifying that the consumer in Konnect is updated")
	require.EventuallyWithT(t, func(collect *assert.CollectT) {
		resp, err := sdk.GetConsumersSDK().GetConsumer(GetCtx(), consumerKonnectID, cpKonnectID)
		require.NoError(collect, err, "Should get consumer from Konnect successfully")

		consumerOutput := resp.GetConsumer()
		require.NotNil(collect, consumerOutput, "Should get a non-nil consumer in response")
		assert.NotNil(collect, consumerOutput.CustomID, "Should get a non-nil CustomID in the consumer")
		if consumerOutput.CustomID != nil {
			assert.Equal(collect, "custom-id-"+testID, *consumerOutput.CustomID,
				"CustomID of the consumer should be updated to match the spec in KongConsumer")
		}
	}, testutils.ObjectUpdateTimeout, checkKonnectAPITick,
		"Did not see consumer in Konnect updated to match spec of KongConsumer")
=======
	networkName := "k8s-test-ko-adoption" + uuid.NewString()[:8]
	cloudGatewayProviderID := "" // TODO: Use the real cloud gateway provider ID here
	resp, err := sdk.GetCloudGatewaysSDK().CreateNetwork(t.Context(), sdkkonnectcomp.CreateNetworkRequest{
		Name:                          networkName,
		CloudGatewayProviderAccountID: cloudGatewayProviderID,
		Region:                        "us-east-1",
		CidrBlock:                     "10.0.0.0/16",
		AvailabilityZones:             []string{"use1-az1", "use1-az2", "use1-az4", "use1-az5", "use1-az6"},
	})
	require.NoError(t, err)
	require.NotNil(t, resp)
	require.NotNil(t, resp.GetNetwork())

	t.Log("Creating a KonnectCloudGatewayNetwork to adopt a network in Konnect cloud gateway")
	networkKonnectID := resp.GetNetwork().ID
	n := deploy.KonnectCloudGatewayNetwork(t, t.Context(), clientNamespaced, authCfg, func(obj client.Object) {
		n, ok := obj.(*konnectv1alpha1.KonnectCloudGatewayNetwork)
		require.True(t, ok)
		n.Spec.Adopt = &commonv1alpha1.AdoptOptions{
			From: commonv1alpha1.AdoptSourceKonnect,
			Mode: commonv1alpha1.AdoptModeMatch,
			Konnect: &commonv1alpha1.AdoptKonnectOptions{
				ID: networkKonnectID,
			},
		}
		n.Spec.Name = networkName
		n.Spec.Region = "us-east-1"
		n.Spec.CidrBlock = "10.0.0.0/16"
		n.Spec.CloudGatewayProviderAccountID = cloudGatewayProviderID
		n.Spec.AvailabilityZones = []string{"use1-az1", "use1-az2", "use1-az4", "use1-az5", "use1-az6"}
	})
	t.Cleanup(deleteObjectAndWaitForDeletionFn(t, n.DeepCopy()))

	t.Log("Waiting for the KonnectCloudGatewayNetwork to get Programmed")
	require.EventuallyWithT(t, func(collect *assert.CollectT) {
		err := clientNamespaced.Get(t.Context(), client.ObjectKeyFromObject(n), n)
		require.NoError(t, err)
		t.Logf("Current status: %+v", n.Status)
		assertKonnectEntityProgrammed(collect, n)
	}, 5*time.Minute, 30*time.Second)

>>>>>>> 16639f81
}<|MERGE_RESOLUTION|>--- conflicted
+++ resolved
@@ -217,41 +217,18 @@
 		"Did not see route in Konnect to be updated to match the spec of KongRoute")
 }
 
-<<<<<<< HEAD
 func TestKonnectEntityAdoption_Plugin(t *testing.T) {
-=======
-}
-
-func TestKonnectEntityAdoption_KonnectCloudGatewayNetwork(t *testing.T) {
-	// TODO: enable it when our testing account in dev env has the permission to use cloud gateway.
-	t.Skip("Skipped the test because the testing account does not have the permission to use cloud gateway")
-
-	// A cleaner is created underneath anyway, and a whole namespace is deleted eventually.
-	// We can't use a cleaner to delete objects because it handles deletes in FIFO order and that won't work in this
-	// case: KonnectAPIAuthConfiguration shouldn't be deleted before any other object as that is required for others to
-	// complete their finalizer which is deleting a reflecting entity in Konnect. That's why we're only cleaning up a
-	// KonnectGatewayControlPlane and waiting for its deletion synchronously with deleteObjectAndWaitForDeletionFn to ensure it
-	// was successfully deleted along with its children. The KonnectAPIAuthConfiguration is implicitly deleted along
-	// with the namespace.
->>>>>>> 16639f81
 	ns, _ := helpers.SetupTestEnv(t, GetCtx(), GetEnv())
 
 	// Let's generate a unique test ID that we can refer to in Konnect entities.
 	// Using only the first 8 characters of the UUID to keep the ID short enough for Konnect to accept it as a part
 	// of an entity name.
 	testID := uuid.NewString()[:8]
-<<<<<<< HEAD
 	t.Logf("Running Konnect entity adoption test for plugins with ID: %s", testID)
 
 	clientNamespaced := client.NewNamespacedClient(GetClients().MgrClient, ns.Name)
 
 	t.Log("Creating Konnect API auth configuration and Konnect control plane")
-=======
-	t.Logf("Running Konnect entities test with ID: %s", testID)
-
-	clientNamespaced := client.NewNamespacedClient(GetClients().MgrClient, ns.Name)
-
->>>>>>> 16639f81
 	authCfg := deploy.KonnectAPIAuthConfiguration(t, GetCtx(), clientNamespaced,
 		deploy.WithTestIDLabel(testID),
 		func(obj client.Object) {
@@ -262,7 +239,6 @@
 		},
 	)
 
-<<<<<<< HEAD
 	cp := deploy.KonnectGatewayControlPlane(t, GetCtx(), clientNamespaced, authCfg,
 		deploy.WithTestIDLabel(testID),
 		deploy.KonnectGatewayControlPlaneLabel(deploy.KonnectTestIDLabel, testID),
@@ -276,15 +252,11 @@
 	cpKonnectID := cp.GetKonnectID()
 
 	t.Logf("Create a global plugin by SDK for adoption")
-=======
-	t.Logf("Create a network by SDK for adoption")
->>>>>>> 16639f81
 	server, err := server.NewServer[struct{}](test.KonnectServerURL())
 	require.NoError(t, err, "Should create a server successfully")
 	sdk := sdkops.NewSDKFactory().NewKonnectSDK(server, sdkops.SDKToken(test.KonnectAccessToken()))
 	require.NotNil(t, sdk)
 
-<<<<<<< HEAD
 	resp, err := sdk.GetPluginSDK().CreatePlugin(
 		t.Context(),
 		cpKonnectID,
@@ -599,7 +571,45 @@
 		}
 	}, testutils.ObjectUpdateTimeout, checkKonnectAPITick,
 		"Did not see consumer in Konnect updated to match spec of KongConsumer")
-=======
+}
+
+func TestKonnectEntityAdoption_KonnectCloudGatewayNetwork(t *testing.T) {
+	// TODO: enable it when our testing account in dev env has the permission to use cloud gateway.
+	t.Skip("Skipped the test because the testing account does not have the permission to use cloud gateway")
+
+	// A cleaner is created underneath anyway, and a whole namespace is deleted eventually.
+	// We can't use a cleaner to delete objects because it handles deletes in FIFO order and that won't work in this
+	// case: KonnectAPIAuthConfiguration shouldn't be deleted before any other object as that is required for others to
+	// complete their finalizer which is deleting a reflecting entity in Konnect. That's why we're only cleaning up a
+	// KonnectGatewayControlPlane and waiting for its deletion synchronously with deleteObjectAndWaitForDeletionFn to ensure it
+	// was successfully deleted along with its children. The KonnectAPIAuthConfiguration is implicitly deleted along
+	// with the namespace.
+	ns, _ := helpers.SetupTestEnv(t, GetCtx(), GetEnv())
+
+	// Let's generate a unique test ID that we can refer to in Konnect entities.
+	// Using only the first 8 characters of the UUID to keep the ID short enough for Konnect to accept it as a part
+	// of an entity name.
+	testID := uuid.NewString()[:8]
+	t.Logf("Running Konnect entities test with ID: %s", testID)
+
+	clientNamespaced := client.NewNamespacedClient(GetClients().MgrClient, ns.Name)
+
+	authCfg := deploy.KonnectAPIAuthConfiguration(t, GetCtx(), clientNamespaced,
+		deploy.WithTestIDLabel(testID),
+		func(obj client.Object) {
+			authCfg := obj.(*konnectv1alpha1.KonnectAPIAuthConfiguration)
+			authCfg.Spec.Type = konnectv1alpha1.KonnectAPIAuthTypeToken
+			authCfg.Spec.Token = test.KonnectAccessToken()
+			authCfg.Spec.ServerURL = test.KonnectServerURL()
+		},
+	)
+
+	t.Logf("Create a network by SDK for adoption")
+	server, err := server.NewServer[struct{}](test.KonnectServerURL())
+	require.NoError(t, err, "Should create a server successfully")
+	sdk := sdkops.NewSDKFactory().NewKonnectSDK(server, sdkops.SDKToken(test.KonnectAccessToken()))
+	require.NotNil(t, sdk)
+
 	networkName := "k8s-test-ko-adoption" + uuid.NewString()[:8]
 	cloudGatewayProviderID := "" // TODO: Use the real cloud gateway provider ID here
 	resp, err := sdk.GetCloudGatewaysSDK().CreateNetwork(t.Context(), sdkkonnectcomp.CreateNetworkRequest{
@@ -641,5 +651,4 @@
 		assertKonnectEntityProgrammed(collect, n)
 	}, 5*time.Minute, 30*time.Second)
 
->>>>>>> 16639f81
 }