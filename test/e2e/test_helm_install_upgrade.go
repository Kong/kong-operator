--- conflicted
+++ resolved
@@ -140,12 +140,8 @@
 		},
 		{
 			name:             "upgrade from latest minor to current",
-<<<<<<< HEAD
 			skip:             "ControlPlane assertions have to be adjusted to KIC as a library approach (https://github.com/Kong/gateway-operator/issues/1188)",
-			fromVersion:      "1.4.0", // renovate: datasource=docker packageName=kong/gateway-operator-oss
-=======
 			fromVersion:      "1.5.0", // renovate: datasource=docker packageName=kong/gateway-operator-oss
->>>>>>> 8e46b457
 			upgradeToCurrent: true,
 			// This is the effective semver of a next release. It's needed for the chart to properly render
 			// semver-conditional templates.
